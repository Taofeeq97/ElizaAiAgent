{
    "name": "@elizaos/plugin-coinmarketcap",
    "version": "0.25.6-alpha.1",
    "main": "dist/index.js",
    "type": "module",
    "types": "dist/index.d.ts",
    "dependencies": {
        "@elizaos/core": "workspace:*",
<<<<<<< HEAD
        "axios": "^1.6.7",
        "zod": "^3.22.4"
=======
        "axios": "^1.6.7"
>>>>>>> 2dbf2cc0
    },
    "devDependencies": {
        "@biomejs/biome": "1.9.4",
        "tsup": "^8.3.5"
    },
    "scripts": {
        "build": "tsup --format esm --dts",
        "dev": "tsup --format esm --dts --watch",
        "clean": "rm -rf dist",
        "lint": "biome lint .",
        "lint:fix": "biome check --apply .",
        "format": "biome format .",
        "format:fix": "biome format --write .",
        "test": "vitest run",
        "test:watch": "vitest",
        "test:coverage": "vitest run --coverage"
<<<<<<< HEAD
=======
    },
    "publishConfig": {
        "access": "public"
>>>>>>> 2dbf2cc0
    }
}<|MERGE_RESOLUTION|>--- conflicted
+++ resolved
@@ -6,12 +6,8 @@
     "types": "dist/index.d.ts",
     "dependencies": {
         "@elizaos/core": "workspace:*",
-<<<<<<< HEAD
         "axios": "^1.6.7",
         "zod": "^3.22.4"
-=======
-        "axios": "^1.6.7"
->>>>>>> 2dbf2cc0
     },
     "devDependencies": {
         "@biomejs/biome": "1.9.4",
@@ -28,11 +24,8 @@
         "test": "vitest run",
         "test:watch": "vitest",
         "test:coverage": "vitest run --coverage"
-<<<<<<< HEAD
-=======
     },
     "publishConfig": {
         "access": "public"
->>>>>>> 2dbf2cc0
     }
 }